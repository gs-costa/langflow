import { Handle, Position, useUpdateNodeInternals } from "reactflow";
import Tooltip from "../../../../components/TooltipComponent";
import {
  isValidConnection,
  nodeColors,
  snakeToNormalCase,
} from "../../../../utils";
import { useContext, useEffect, useRef, useState } from "react";
import InputComponent from "../../../../components/inputComponent";
import ToggleComponent from "../../../../components/toggleComponent";
import InputListComponent from "../../../../components/inputListComponent";
<<<<<<< HEAD
import TextAreaComponent from "../../../../components/textAreaComponent";
=======
import { typesContext } from "../../../../contexts/typesContext";
>>>>>>> cdd9ad94

export default function ParameterComponent({
  left,
  id,
  data,
  tooltipTitle,
  title,
  color,
  type,
  name = "",
  required = false,
}) {
  const ref = useRef(null);
  const updateNodeInternals = useUpdateNodeInternals();
  const [position, setPosition] = useState(0);
  var _ = require('lodash');
  useEffect(() => {
    if (ref.current && ref.current.offsetTop && ref.current.clientHeight) {
      setPosition(ref.current.offsetTop + ref.current.clientHeight / 2);
      updateNodeInternals(data.id);
    }
  }, [data.id, ref, updateNodeInternals]);

  useEffect(() => {
    updateNodeInternals(data.id);
  }, [data.id, position, updateNodeInternals]);

  const [enabled, setEnabled] = useState(data.node.template[name]?.value ?? false);
<<<<<<< HEAD
  let disabled = data.reactFlowInstance.getEdges().some((e) => (e.targetHandle === id));
=======
  const {reactFlowInstance} = useContext(typesContext);
  let disabled = reactFlowInstance?.getEdges().some((e) => (e.sourceHandle === id)) ?? false;
>>>>>>> cdd9ad94

  return (
    <div ref={ref} className="w-full flex flex-wrap justify-between items-center bg-gray-50 mt-1 px-5 py-2">
      <>
        <div className="text-sm truncate">{title}<span className="text-red-600">{required ? " *" : ""}</span></div>
        <Tooltip title={tooltipTitle + (required ? " (required)" : "")}>
          <Handle
            type={left ? "target" : "source"}
            position={left ? Position.Left : Position.Right}
            id={id}
            isValidConnection={(connection) =>
              isValidConnection(connection,reactFlowInstance)
            }
            className={
              (left ? "-ml-0.5 " : "-mr-0.5 ") +
              "w-3 h-3 rounded-full border-2 bg-white"
            }
            style={{
              borderColor: color,
              top: position,
            }}
          ></Handle>
        </Tooltip>
        {left === true && type === "str" ? (
          <div className="mt-2 w-full">
            {data.node.template[name].list ? 
            <InputListComponent
            disabled={disabled}
            value={!data.node.template[name].value || data.node.template[name].value === "" ? [""] : data.node.template[name].value}
              onChange={(t) => {
                data.node.template[name].value = t;
              }}
            />
            :
            data.node.template[name].multiline ? (
              <TextAreaComponent
                disabled={disabled}
                value={data.node.template[name].value ?? ""}
                onChange={(t) => {
                  data.node.template[name].value = t;
                }}
              />
            ) : 
            <InputComponent
            disabled={disabled}
            value={data.node.template[name].value ?? ""}
              onChange={(t) => {
                data.node.template[name].value = t;
              }}
            />
            }
            
          </div>
        ) : left === true && type === "bool" ? (
          <div className="mt-2">
            <ToggleComponent
              disabled={disabled}
              enabled={enabled}
              setEnabled={(t) => {
                data.node.template[name].value = t;
                setEnabled(t);
              }}
            />
          </div>
        ) : (
          <></>
        )}
      </>
    </div>
  );
}<|MERGE_RESOLUTION|>--- conflicted
+++ resolved
@@ -9,11 +9,8 @@
 import InputComponent from "../../../../components/inputComponent";
 import ToggleComponent from "../../../../components/toggleComponent";
 import InputListComponent from "../../../../components/inputListComponent";
-<<<<<<< HEAD
 import TextAreaComponent from "../../../../components/textAreaComponent";
-=======
 import { typesContext } from "../../../../contexts/typesContext";
->>>>>>> cdd9ad94
 
 export default function ParameterComponent({
   left,
@@ -42,12 +39,8 @@
   }, [data.id, position, updateNodeInternals]);
 
   const [enabled, setEnabled] = useState(data.node.template[name]?.value ?? false);
-<<<<<<< HEAD
-  let disabled = data.reactFlowInstance.getEdges().some((e) => (e.targetHandle === id));
-=======
   const {reactFlowInstance} = useContext(typesContext);
-  let disabled = reactFlowInstance?.getEdges().some((e) => (e.sourceHandle === id)) ?? false;
->>>>>>> cdd9ad94
+  let disabled = reactFlowInstance?.getEdges().some((e) => (e.targetHandle === id)) ?? false;
 
   return (
     <div ref={ref} className="w-full flex flex-wrap justify-between items-center bg-gray-50 mt-1 px-5 py-2">
