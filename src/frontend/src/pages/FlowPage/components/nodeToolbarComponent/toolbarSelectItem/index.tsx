import ForwardedIconComponent from "../../../../../components/genericIconComponent";
import { toolbarSelectItemProps } from "../../../../../types/components";

export default function ToolbarSelectItem({
  shift,
  isMac,
  keyboardKey,
  value,
  icon,
  styleObj,
  dataTestId,
}: toolbarSelectItemProps) {
  return (
    <div className="flex" data-testid={dataTestId}>
      <ForwardedIconComponent
        name={icon}
        className={`relative top-0.5 mr-2 h-4 w-4 ${styleObj?.iconClasses}`}
      />{" "}
      <span className={styleObj?.valueClasses}>{value}</span>{" "}
      {isMac ? (
        <ForwardedIconComponent
          name="Command"
<<<<<<< HEAD
          className={`absolute right-[${
            shift ? "2rem" : "1.15rem"
          }] top-[0.65em] h-3.5 w-3.5 stroke-2 ${styleObj?.commandClasses}`}
        ></ForwardedIconComponent>
      ) : (
        <span
          className={`absolute right-[${
            shift ? "2.10rem" : "1.15rem"
          }] top-[0.43em] stroke-2 ${styleObj?.ctrlClasses}`}
=======
          className={`absolute
          ${shift ? " right-[2rem] " : "right-[1.15rem]"}
          top-[0.65em] h-3.5 w-3.5 stroke-2 ${styleObj?.commandClasses}`}
        ></ForwardedIconComponent>
      ) : (
        <span
          className={`absolute ${
            shift ? " right-[2.15rem] " : "right-[1.15rem]"
          } top-[0.43em] stroke-2 `}
>>>>>>> 97f1e82c
        >
          {shift ? "Ctrl" : "Ctrl +"}
        </span>
      )}
      {shift && (
        <ForwardedIconComponent
          name="ArrowBigUp"
          className={`absolute right-[1.15rem] top-[0.65em] h-3.5 w-3.5 stroke-2 ${styleObj?.shiftClasses}`}
        />
      )}
      <span className={`absolute right-2 top-[0.43em] ${styleObj?.keyClasses}`}>
        {keyboardKey}
      </span>
    </div>
  );
}<|MERGE_RESOLUTION|>--- conflicted
+++ resolved
@@ -20,17 +20,6 @@
       {isMac ? (
         <ForwardedIconComponent
           name="Command"
-<<<<<<< HEAD
-          className={`absolute right-[${
-            shift ? "2rem" : "1.15rem"
-          }] top-[0.65em] h-3.5 w-3.5 stroke-2 ${styleObj?.commandClasses}`}
-        ></ForwardedIconComponent>
-      ) : (
-        <span
-          className={`absolute right-[${
-            shift ? "2.10rem" : "1.15rem"
-          }] top-[0.43em] stroke-2 ${styleObj?.ctrlClasses}`}
-=======
           className={`absolute
           ${shift ? " right-[2rem] " : "right-[1.15rem]"}
           top-[0.65em] h-3.5 w-3.5 stroke-2 ${styleObj?.commandClasses}`}
@@ -40,7 +29,6 @@
           className={`absolute ${
             shift ? " right-[2.15rem] " : "right-[1.15rem]"
           } top-[0.43em] stroke-2 `}
->>>>>>> 97f1e82c
         >
           {shift ? "Ctrl" : "Ctrl +"}
         </span>
