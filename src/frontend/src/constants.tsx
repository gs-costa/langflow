--- conflicted
+++ resolved
@@ -4,8 +4,7 @@
  * The base text for subtitle of Export Dialog (Toolbar)
  * @constant
  */
-<<<<<<< HEAD
-export const EXPORT_DIALOG_SUBTITLE = "Export your models.";
+export const EXPORT_DIALOG_SUBTITLE = "Export flow as JSON file.";
 
 /**
  * The base text for subtitle of Flow Settings (Menubar)
@@ -19,9 +18,6 @@
  */
 export const CODE_DIALOG_SUBTITLE =
   "Export your flow to use it with this code.";
-=======
-export const EXPORT_DIALOG_SUBTITLE = "Export flow as JSON file.";
->>>>>>> 6f366ad0
 
 /**
  * The base text for subtitle of Edit Node Dialog
@@ -48,8 +44,7 @@
  * The base text for subtitle of Text Dialog
  * @constant
  */
-<<<<<<< HEAD
-export const TEXT_DIALOG_SUBTITLE = "Edit you text.";
+export const TEXT_DIALOG_SUBTITLE = "Edit your text.";
 
 /**
  * Function to get the python code for the API
@@ -113,8 +108,6 @@
     # Now you can use it like any chain
     flow("Hey, have you heard of LangFlow?")`;
 };
-=======
-export const TEXT_DIALOG_SUBTITLE = "Edit your text.";
 
 /**
  * The base text for subtitle of Import Dialog
@@ -136,4 +129,3 @@
  */
 export const INPUT_STYLE =
   " focus:ring-1 focus:ring-offset-1 focus:ring-ring focus:outline-none ";
->>>>>>> 6f366ad0
