import { useContext, useRef, useState } from "react";
import { PopUpContext } from "../../contexts/popUpContext";
import AceEditor from "react-ace";
import "ace-builds/src-noconflict/mode-python";
import "ace-builds/src-noconflict/theme-github";
import "ace-builds/src-noconflict/theme-twilight";
import "ace-builds/src-noconflict/ext-language_tools";
// import "ace-builds/webpack-resolver";
import { darkContext } from "../../contexts/darkContext";
import { postValidateCode } from "../../controllers/API";
import { alertContext } from "../../contexts/alertContext";
import {
  Dialog,
  DialogContent,
  DialogDescription,
  DialogFooter,
  DialogHeader,
  DialogTitle,
  DialogTrigger,
} from "../../components/ui/dialog";
import { Button } from "../../components/ui/button";
import { CODE_PROMPT_DIALOG_SUBTITLE } from "../../constants";
import { TerminalSquare } from "lucide-react";
import { APIClassType } from "../../types/api";

export default function CodeAreaModal({
  value,
  setValue,
  nodeClass,
  setNodeClass,
}: {
  setValue: (value: string) => void;
  value: string;
  nodeClass: APIClassType;
  setNodeClass: (Class: APIClassType) => void;
}) {
  const [open, setOpen] = useState(true);
  const [code, setCode] = useState(value);
  const [loading, setLoading] = useState(false);
  const { dark } = useContext(darkContext);
  const { setErrorData, setSuccessData } = useContext(alertContext);
  const { closePopUp, setCloseEdit } = useContext(PopUpContext);
  const ref = useRef();
  function setModalOpen(x: boolean) {
    setOpen(x);
    if (x === false) {
      setTimeout(() => {
        setCloseEdit("editcode");
        closePopUp();
      }, 300);
    }
  }

  function handleClick() {
    setLoading(true);
    postValidateCode(code)
      .then((apiReturn) => {
        setLoading(false);
        if (apiReturn.data) {
          let importsErrors = apiReturn.data.imports.errors;
          let funcErrors = apiReturn.data.function.errors;
          if (funcErrors.length === 0 && importsErrors.length === 0) {
            setSuccessData({
              title: "Code is ready to run",
            });
            setValue(code);
            setModalOpen(false);
          } else {
            if (funcErrors.length !== 0) {
              setErrorData({
                title: "There is an error in your function",
                list: funcErrors,
              });
            }
            if (importsErrors.length !== 0) {
              setErrorData({
                title: "There is an error in your imports",
                list: importsErrors,
              });
            }
          }
        } else {
          setErrorData({
            title: "Something went wrong, please try again",
          });
        }
      })
      .catch((_) => {
        setLoading(false);
        setErrorData({
          title: "There is something wrong with this code, please review it",
        });
      });
  }

  return (
    <Dialog open={true} onOpenChange={setModalOpen}>
      <DialogTrigger></DialogTrigger>
      <DialogContent className="min-w-[80vw]">
        <DialogHeader>
          <DialogTitle className="flex items-center">
            <span className="pr-2">Edit Code</span>
            <TerminalSquare
              strokeWidth={1.5}
              className="h-6 w-6 pl-1 text-primary "
              aria-hidden="true"
            />
          </DialogTitle>
          <DialogDescription>{CODE_PROMPT_DIALOG_SUBTITLE}</DialogDescription>
        </DialogHeader>

<<<<<<< HEAD
        <div className="mt-2 flex h-[60vh] w-full">
=======
        <div className="code-area-modal-editor-div">
>>>>>>> 0b727f8b
          <AceEditor
            value={code}
            mode="python"
            highlightActiveLine={true}
            showPrintMargin={false}
            fontSize={14}
            showGutter
            enableLiveAutocompletion
            theme={dark ? "twilight" : "github"}
            name="CodeEditor"
            onChange={(value) => {
              setCode(value);
            }}
            className="h-full w-full rounded-lg border-[1px] border-gray-300 custom-scroll dark:border-gray-600"
          />
        </div>

        <DialogFooter>
<<<<<<< HEAD
          <Button className="mt-3" onClick={handleClick} type="submit">
            {/* {loading?(<Loading/>):'Check & Save'} */}
=======
          <Button
            className="mt-3"
            onClick={() => {
              postValidateCode(code)
                .then((apiReturn) => {
                  if (apiReturn.data) {
                    let importsErrors = apiReturn.data.imports.errors;
                    let funcErrors = apiReturn.data.function.errors;
                    if (funcErrors.length === 0 && importsErrors.length === 0) {
                      setSuccessData({
                        title: "Code is ready to run",
                      });
                      setModalOpen(false);
                      setValue(code);
                    } else {
                      if (funcErrors.length !== 0) {
                        setErrorData({
                          title: "There is an error in your function",
                          list: funcErrors,
                        });
                      }
                      if (importsErrors.length !== 0) {
                        setErrorData({
                          title: "There is an error in your imports",
                          list: importsErrors,
                        });
                      }
                    }
                  } else {
                    setErrorData({
                      title: "Something went wrong, please try again",
                    });
                  }
                })
                .catch((_) =>
                  setErrorData({
                    title:
                      "There is something wrong with this code, please review it",
                  }),
                );
            }}
            type="submit"
          >
>>>>>>> 0b727f8b
            Check & Save
          </Button>
        </DialogFooter>
      </DialogContent>
    </Dialog>
  );
}<|MERGE_RESOLUTION|>--- conflicted
+++ resolved
@@ -109,11 +109,7 @@
           <DialogDescription>{CODE_PROMPT_DIALOG_SUBTITLE}</DialogDescription>
         </DialogHeader>
 
-<<<<<<< HEAD
-        <div className="mt-2 flex h-[60vh] w-full">
-=======
         <div className="code-area-modal-editor-div">
->>>>>>> 0b727f8b
           <AceEditor
             value={code}
             mode="python"
@@ -132,54 +128,8 @@
         </div>
 
         <DialogFooter>
-<<<<<<< HEAD
           <Button className="mt-3" onClick={handleClick} type="submit">
             {/* {loading?(<Loading/>):'Check & Save'} */}
-=======
-          <Button
-            className="mt-3"
-            onClick={() => {
-              postValidateCode(code)
-                .then((apiReturn) => {
-                  if (apiReturn.data) {
-                    let importsErrors = apiReturn.data.imports.errors;
-                    let funcErrors = apiReturn.data.function.errors;
-                    if (funcErrors.length === 0 && importsErrors.length === 0) {
-                      setSuccessData({
-                        title: "Code is ready to run",
-                      });
-                      setModalOpen(false);
-                      setValue(code);
-                    } else {
-                      if (funcErrors.length !== 0) {
-                        setErrorData({
-                          title: "There is an error in your function",
-                          list: funcErrors,
-                        });
-                      }
-                      if (importsErrors.length !== 0) {
-                        setErrorData({
-                          title: "There is an error in your imports",
-                          list: importsErrors,
-                        });
-                      }
-                    }
-                  } else {
-                    setErrorData({
-                      title: "Something went wrong, please try again",
-                    });
-                  }
-                })
-                .catch((_) =>
-                  setErrorData({
-                    title:
-                      "There is something wrong with this code, please review it",
-                  }),
-                );
-            }}
-            type="submit"
-          >
->>>>>>> 0b727f8b
             Check & Save
           </Button>
         </DialogFooter>
