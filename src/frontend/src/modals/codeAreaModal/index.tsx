import "ace-builds/src-noconflict/ace";
import "ace-builds/src-noconflict/ext-language_tools";
import "ace-builds/src-noconflict/mode-python";
import "ace-builds/src-noconflict/theme-github";
import "ace-builds/src-noconflict/theme-twilight";
<<<<<<< HEAD
// import "ace-builds/webpack-resolver";
import { TerminalSquare } from "lucide-react";
import { ReactNode, useContext, useEffect, useState } from "react";
=======
import { ReactNode, useContext, useState } from "react";
>>>>>>> d0300a19
import AceEditor from "react-ace";
import IconComponent from "../../components/genericIconComponent";
import { Button } from "../../components/ui/button";
import { CODE_PROMPT_DIALOG_SUBTITLE } from "../../constants/constants";
import { alertContext } from "../../contexts/alertContext";
import { darkContext } from "../../contexts/darkContext";
import { typesContext } from "../../contexts/typesContext";
import { postCustomComponent, postValidateCode } from "../../controllers/API";
import { APIClassType } from "../../types/api";
import { cleanEdges } from "../../util/reactflowUtils";
import BaseModal from "../baseModal";

export default function CodeAreaModal({
  value,
  setValue,
  nodeClass,
  setNodeClass,
  children,
  dynamic,
}: {
  setValue: (value: string) => void;
  value: string;
  nodeClass: APIClassType;
  children: ReactNode;
  setNodeClass: (Class: APIClassType) => void;
  dynamic?: boolean;
}) {
  const [code, setCode] = useState(value);
  const { dark } = useContext(darkContext);
  const { reactFlowInstance } = useContext(typesContext);
  const [height, setHeight] = useState(null);
  const { setErrorData, setSuccessData } = useContext(alertContext);
  const [error, setError] = useState<{
    detail: { error: string; traceback: string };
  }>(null);

  useEffect(() => {
    // if nodeClass.template has more fields other than code and dynamic is true
    // do not run handleClick
    if (dynamic && Object.keys(nodeClass.template).length > 2) {
      return;
    }
    processCode();
  }, []);

  function processNonDynamicField() {
    postValidateCode(code)
      .then((apiReturn) => {
        if (apiReturn.data) {
          let importsErrors = apiReturn.data.imports.errors;
          let funcErrors = apiReturn.data.function.errors;
          if (funcErrors.length === 0 && importsErrors.length === 0) {
            setSuccessData({
              title: "Code is ready to run",
            });
            setOpen(false);
            setValue(code);
            // setValue(code);
          } else {
            if (funcErrors.length !== 0) {
              setErrorData({
                title: "There is an error in your function",
                list: funcErrors,
              });
            }
            if (importsErrors.length !== 0) {
              setErrorData({
                title: "There is an error in your imports",
                list: importsErrors,
              });
            }
          }
        } else {
          setErrorData({
            title: "Something went wrong, please try again",
          });
        }
      })
      .catch((_) => {
        setErrorData({
          title: "There is something wrong with this code, please review it",
        });
      });
  }

  function processDynamicField() {
    postCustomComponent(code, nodeClass)
      .then((apiReturn) => {
        const { data } = apiReturn;
        if (data) {
          setNodeClass(data);
          setValue(code);
          setOpen(false);
        }
      })
      .catch((err) => {
        setError(err.response.data);
      });
  }

  function processCode() {
    if (!dynamic) {
      processNonDynamicField();
    } else {
      processDynamicField();
    }
  }

  function handleClick() {
    cleanEdges({
      flow: {
        nodes: reactFlowInstance.getNodes(),
        edges: reactFlowInstance.getEdges(),
      },
      updateEdge: reactFlowInstance.setEdges,
    });
    processCode();
  }

  useEffect(() => {
    // Function to be executed after the state changes
    const delayedFunction = setTimeout(() => {
      if (error?.detail.error !== undefined) {
        //trigger to update the height, does not really apply any height
        setHeight("90%");
      }
      //600 to happen after the transition of 500ms
    }, 600);

    // Cleanup function to clear the timeout if the component unmounts or the state changes again
    return () => {
      clearTimeout(delayedFunction);
    };
  }, [error, setHeight]);

  const [open, setOpen] = useState(false);

  return (
    <BaseModal open={open} setOpen={setOpen}>
      <BaseModal.Trigger>{children}</BaseModal.Trigger>
      <BaseModal.Header description={CODE_PROMPT_DIALOG_SUBTITLE}>
        <span className="pr-2">Edit Code</span>
        <IconComponent
          name="prompts"
          className="h-6 w-6 pl-1 text-primary "
          aria-hidden="true"
        />
      </BaseModal.Header>
      <BaseModal.Content>
        <div className="flex h-full w-full flex-col transition-all">
          <div className="h-full w-full">
            <AceEditor
              value={code}
              mode="python"
              height={height ?? "100%"}
              highlightActiveLine={true}
              showPrintMargin={false}
              fontSize={14}
              showGutter
              enableLiveAutocompletion
              theme={dark ? "twilight" : "github"}
              name="CodeEditor"
              onChange={(value) => {
                setCode(value);
              }}
              className="h-full w-full rounded-lg border-[1px] border-gray-300 custom-scroll dark:border-gray-600"
            />
          </div>
          <div
            className={
              "w-full transition-all delay-500 " +
              (error?.detail.error !== undefined ? "h-2/6" : "h-0")
            }
          >
            <div className="mt-1 h-full w-full overflow-y-auto overflow-x-clip text-left custom-scroll">
              <h1 className="text-lg text-destructive">
                {error?.detail?.error}
              </h1>
              <div className="ml-2 w-full break-all text-sm text-status-red">
                <pre className="w-full whitespace-pre-wrap break-all">
                  {error?.detail?.traceback}
                </pre>
              </div>
            </div>
          </div>
          <div className="flex h-fit w-full justify-end">
            <Button className="mt-3" onClick={handleClick} type="submit">
              Check & Save
            </Button>
          </div>
        </div>
      </BaseModal.Content>
    </BaseModal>
  );
}<|MERGE_RESOLUTION|>--- conflicted
+++ resolved
@@ -3,13 +3,8 @@
 import "ace-builds/src-noconflict/mode-python";
 import "ace-builds/src-noconflict/theme-github";
 import "ace-builds/src-noconflict/theme-twilight";
-<<<<<<< HEAD
 // import "ace-builds/webpack-resolver";
-import { TerminalSquare } from "lucide-react";
 import { ReactNode, useContext, useEffect, useState } from "react";
-=======
-import { ReactNode, useContext, useState } from "react";
->>>>>>> d0300a19
 import AceEditor from "react-ace";
 import IconComponent from "../../components/genericIconComponent";
 import { Button } from "../../components/ui/button";
@@ -19,7 +14,7 @@
 import { typesContext } from "../../contexts/typesContext";
 import { postCustomComponent, postValidateCode } from "../../controllers/API";
 import { APIClassType } from "../../types/api";
-import { cleanEdges } from "../../util/reactflowUtils";
+import { cleanEdges } from "../../utils/reactflowUtils";
 import BaseModal from "../baseModal";
 
 export default function CodeAreaModal({
@@ -32,9 +27,9 @@
 }: {
   setValue: (value: string) => void;
   value: string;
-  nodeClass: APIClassType;
+  nodeClass?: APIClassType;
   children: ReactNode;
-  setNodeClass: (Class: APIClassType) => void;
+  setNodeClass?: (Class: APIClassType) => void;
   dynamic?: boolean;
 }) {
   const [code, setCode] = useState(value);
