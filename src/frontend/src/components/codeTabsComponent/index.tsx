import { cloneDeep } from "lodash";
import { useEffect, useState } from "react";
import { Prism as SyntaxHighlighter } from "react-syntax-highlighter";
import { oneDark } from "react-syntax-highlighter/dist/cjs/styles/prism";
import AccordionComponent from "../../components/AccordionComponent";
import CodeAreaComponent from "../../components/codeAreaComponent";
import Dropdown from "../../components/dropdownComponent";
import FloatComponent from "../../components/floatComponent";
import InputComponent from "../../components/inputComponent";
import InputFileComponent from "../../components/inputFileComponent";
import InputListComponent from "../../components/inputListComponent";
import IntComponent from "../../components/intComponent";
import PromptAreaComponent from "../../components/promptComponent";
import TextAreaComponent from "../../components/textAreaComponent";
import ToggleShadComponent from "../../components/toggleShadComponent";
import {
  Table,
  TableBody,
  TableCell,
  TableHead,
  TableHeader,
  TableRow,
} from "../../components/ui/table";
import {
  Tabs,
  TabsContent,
  TabsList,
  TabsTrigger,
} from "../../components/ui/tabs";
import { LANGFLOW_SUPPORTED_TYPES } from "../../constants/constants";
import useAlertStore from "../../stores/alertStore";
import { useDarkStore } from "../../stores/darkStore";
import useFlowStore from "../../stores/flowStore";
import { useGlobalVariablesStore } from "../../stores/globalVariables";
import { codeTabsPropsType } from "../../types/components";
import {
  convertObjToArray,
  convertValuesToNumbers,
  hasDuplicateKeys,
} from "../../utils/reactflowUtils";
import { classNames } from "../../utils/utils";
import DictComponent from "../dictComponent";
import IconComponent from "../genericIconComponent";
import KeypairListComponent from "../keypairListComponent";

export default function CodeTabsComponent({
  flow,
  tabs,
  activeTab,
  setActiveTab,
  isMessage,
  tweaks,
}: codeTabsPropsType) {
  const [isCopied, setIsCopied] = useState<Boolean>(false);
  const [data, setData] = useState(flow ? flow["data"]!["nodes"] : null);
  const [openAccordion, setOpenAccordion] = useState<string[]>([]);
  const dark = useDarkStore((state) => state.dark);
  const unselectAll = useFlowStore((state) => state.unselectAll);
  const globalVariablesEntries = useGlobalVariablesStore(
    (state) => state.globalVariablesEntries
  );

<<<<<<< HEAD
  const setNodes = useFlowStore((state) => state.setNodes);
  const setNoticeData = useAlertStore((state) => state.setNoticeData);

=======
>>>>>>> ced448c7
  const [errorDuplicateKey, setErrorDuplicateKey] = useState(false);

  useEffect(() => {
    if (flow && flow["data"]!["nodes"]) {
      setData(flow["data"]!["nodes"]);
    }
  }, [flow]);

  useEffect(() => {
    if (tweaks && data) {
      unselectAll();
    }
  }, []);

  const copyToClipboard = () => {
    if (!navigator.clipboard || !navigator.clipboard.writeText) {
      return;
    }

    navigator.clipboard.writeText(tabs[activeTab].code).then(() => {
      setIsCopied(true);

      setTimeout(() => {
        setIsCopied(false);
      }, 2000);
    });
  };

  const downloadAsFile = () => {
    const fileExtension = tabs[activeTab].language || ".txt";
    const suggestedFileName = `${"generated-code."}${fileExtension}`;
    const fileName = window.prompt("Enter the file name.", suggestedFileName);

    if (!fileName) {
      // user pressed cancel on prompt
      return;
    }

    const blob = new Blob([tabs[activeTab].code], { type: "text/plain" });
    const url = URL.createObjectURL(blob);
    const link = document.createElement("a");
    link.download = fileName;
    link.href = url;
    link.style.display = "none";
    document.body.appendChild(link);
    link.click();
    document.body.removeChild(link);
    URL.revokeObjectURL(url);
  };

  function openAccordions() {
    let accordionsToOpen: string[] = [];
    tweaks?.tweak!.current.forEach((el) => {
      Object.keys(el).forEach((key) => {
        if (Object.keys(el[key]).length > 0) {
          accordionsToOpen.push(key);
          setOpenAccordion(accordionsToOpen);
        }
      });
    });

    if (accordionsToOpen.length == 0) {
      setOpenAccordion([]);
    }
  }
  return (
    <Tabs
      value={activeTab}
      className={
        "api-modal-tabs inset-0 m-0 " +
        (isMessage ? "dark " : "") +
        (dark && isMessage ? "bg-background" : "")
      }
      onValueChange={(value) => {
        setActiveTab(value);
        if (value === "3") {
          openAccordions();
        }
      }}
    >
      <div className="api-modal-tablist-div">
        {tabs.length > 0 && tabs[0].name !== "" ? (
          <TabsList>
            {tabs.map((tab, index) => (
              <TabsTrigger
                className={
                  isMessage ? "data-[state=active]:bg-primary-foreground" : ""
                }
                key={index}
                value={index.toString()}
              >
                {tab.name}
              </TabsTrigger>
            ))}
          </TabsList>
        ) : (
          <div></div>
        )}
        {Number(activeTab) < 4 && (
          <div className="float-right mx-1 mb-1 mt-2 flex gap-2">
            <button
              className="flex items-center gap-1.5 rounded bg-none p-1 text-xs text-gray-500 dark:text-gray-300"
              onClick={copyToClipboard}
            >
              {isCopied ? (
                <IconComponent name="Check" className="h-4 w-4" />
              ) : (
                <IconComponent name="Clipboard" className="h-4 w-4" />
              )}
              {isCopied ? "Copied!" : "Copy Code"}
            </button>
            <button
              className="flex items-center gap-1.5 rounded bg-none p-1 text-xs text-gray-500 dark:text-gray-300"
              onClick={downloadAsFile}
            >
              <IconComponent name="Download" className="h-5 w-5" />
            </button>
          </div>
        )}
      </div>

      {tabs.map((tab, idx) => (
        <TabsContent
          value={idx.toString()}
          className="api-modal-tabs-content overflow-hidden"
          key={idx} // Remember to add a unique key prop
        >
          {idx < 4 ? (
            <div className="flex h-full w-full flex-col">
              {tab.description && (
                <div
                  className="mb-2 w-full text-left text-sm"
                  dangerouslySetInnerHTML={{ __html: tab.description }}
                ></div>
              )}
              <SyntaxHighlighter
                language={tab.language}
                style={oneDark}
                className="mt-0 h-full overflow-auto rounded-sm text-left custom-scroll"
              >
                {tab.code}
              </SyntaxHighlighter>
            </div>
          ) : idx === 4 ? (
            <>
              <div className="api-modal-according-display">
                <div
                  className={classNames(
                    "h-[70vh] w-full rounded-lg bg-muted",
                    1 == 1
                      ? "overflow-scroll overflow-x-hidden custom-scroll"
                      : "overflow-hidden"
                  )}
                >
                  {data?.map((node: any, i) => (
                    <div className="px-3" key={i}>
                      {tweaks?.tweaksList!.current.includes(
                        node["data"]["id"]
                      ) && (
                        <AccordionComponent
                          trigger={node["data"]["id"]}
                          open={openAccordion}
                          keyValue={node["data"]["id"]}
                        >
                          <div className="api-modal-table-arrangement">
                            <Table className="table-fixed bg-muted outline-1">
                              <TableHeader className="h-10 border-input text-xs font-medium text-ring">
                                <TableRow className="dark:border-b-muted">
                                  <TableHead className="h-7 text-center">
                                    PARAM
                                  </TableHead>
                                  <TableHead className="h-7 p-0 text-center">
                                    VALUE
                                  </TableHead>
                                </TableRow>
                              </TableHeader>
                              <TableBody className="p-0">
                                {Object.keys(node["data"]["node"]["template"])
                                  .filter(
                                    (templateField) =>
                                      templateField.charAt(0) !== "_" &&
                                      node.data.node.template[templateField]
                                        .show &&
                                      LANGFLOW_SUPPORTED_TYPES.has(
                                        node.data.node.template[templateField]
                                          .type
                                      )
                                  )
                                  .map((templateField, indx) => {
                                    return (
                                      <TableRow
                                        key={indx}
                                        className="h-10 dark:border-b-muted"
                                      >
                                        <TableCell className="p-0 text-center text-sm text-foreground">
                                          {templateField}
                                        </TableCell>
                                        <TableCell className="p-0 text-xs text-foreground">
                                          <div className="m-auto w-[250px]">
                                            {node.data.node.template[
                                              templateField
                                            ].type === "str" &&
                                            !node.data.node.template[
                                              templateField
                                            ].options ? (
                                              <div className="mx-auto">
                                                {node.data.node.template[
                                                  templateField
                                                ].list ? (
                                                  <InputListComponent
                                                    editNode={true}
                                                    disabled={false}
                                                    value={
                                                      !node.data.node.template[
                                                        templateField
                                                      ].value ||
                                                      node.data.node.template[
                                                        templateField
                                                      ].value === ""
                                                        ? [""]
                                                        : node.data.node
                                                            .template[
                                                            templateField
                                                          ].value
                                                    }
                                                    onChange={(target) => {
                                                      setData((old) => {
                                                        let newInputList =
                                                          cloneDeep(old);
                                                        newInputList![
                                                          i
                                                        ].data.node.template[
                                                          templateField
                                                        ].value = target;
                                                        return newInputList;
                                                      });
                                                      tweaks.buildTweakObject!(
                                                        node["data"]["id"],
                                                        target,
                                                        node.data.node.template[
                                                          templateField
                                                        ]
                                                      );
                                                    }}
                                                  />
                                                ) : node.data.node.template[
                                                    templateField
                                                  ].multiline ? (
                                                  <div>
                                                    <TextAreaComponent
                                                      disabled={false}
                                                      editNode={true}
                                                      value={
                                                        !node.data.node
                                                          .template[
                                                          templateField
                                                        ].value ||
                                                        node.data.node.template[
                                                          templateField
                                                        ].value === ""
                                                          ? ""
                                                          : node.data.node
                                                              .template[
                                                              templateField
                                                            ].value
                                                      }
                                                      onChange={(target) => {
                                                        setData((old) => {
                                                          let newInputList =
                                                            cloneDeep(old);
                                                          newInputList![
                                                            i
                                                          ].data.node.template[
                                                            templateField
                                                          ].value = target;
                                                          return newInputList;
                                                        });
                                                        tweaks.buildTweakObject!(
                                                          node["data"]["id"],
                                                          target,
                                                          node.data.node
                                                            .template[
                                                            templateField
                                                          ]
                                                        );
                                                      }}
                                                    />
                                                  </div>
                                                ) : (
                                                  <InputComponent
                                                    options={
                                                      globalVariablesEntries
                                                    }
                                                    editNode={true}
                                                    disabled={false}
                                                    password={
                                                      node.data.node.template[
                                                        templateField
                                                      ].password ?? false
                                                    }
                                                    value={
                                                      !node.data.node.template[
                                                        templateField
                                                      ].value ||
                                                      node.data.node.template[
                                                        templateField
                                                      ].value === ""
                                                        ? ""
                                                        : node.data.node
                                                            .template[
                                                            templateField
                                                          ].value
                                                    }
                                                    onChange={(target) => {
                                                      setData((old) => {
                                                        let newInputList =
                                                          cloneDeep(old);
                                                        newInputList![
                                                          i
                                                        ].data.node.template[
                                                          templateField
                                                        ].value = target;
                                                        if (
                                                          globalVariablesEntries.includes(
                                                            target
                                                          )
                                                        ) {
                                                          setNoticeData({
                                                            title: `the value inserted in ${templateField} is a global variable, \n 
                                                          the real value will be update on run`,
                                                          });
                                                          newInputList![
                                                            i
                                                          ].data.node.template[
                                                            templateField
                                                          ].load_from_db = true;
                                                        }
                                                        else{
                                                          newInputList![
                                                            i
                                                          ].data.node.template[
                                                            templateField
                                                          ].load_from_db = false;
                                                        }
                                                        return newInputList;
                                                      });
                                                      tweaks.buildTweakObject!(
                                                        node["data"]["id"],
                                                        target,
                                                        node.data.node.template[
                                                          templateField
                                                        ]
                                                      );
                                                    }}
                                                  />
                                                )}
                                              </div>
                                            ) : node.data.node.template[
                                                templateField
                                              ].type === "bool" ? (
                                              <div className="ml-auto">
                                                {" "}
                                                <ToggleShadComponent
                                                  enabled={
                                                    node.data.node.template[
                                                      templateField
                                                    ].value
                                                  }
                                                  setEnabled={(e) => {
                                                    setData((old) => {
                                                      let newInputList =
                                                        cloneDeep(old);
                                                      newInputList![
                                                        i
                                                      ].data.node.template[
                                                        templateField
                                                      ].value = e;
                                                      return newInputList;
                                                    });
                                                    tweaks.buildTweakObject!(
                                                      node["data"]["id"],
                                                      e,
                                                      node.data.node.template[
                                                        templateField
                                                      ]
                                                    );
                                                  }}
                                                  size="small"
                                                  disabled={false}
                                                />
                                              </div>
                                            ) : node.data.node.template[
                                                templateField
                                              ].type === "file" ? (
                                              <div className="mx-auto">
                                                <InputFileComponent
                                                  editNode={true}
                                                  disabled={false}
                                                  value={
                                                    node.data.node.template[
                                                      templateField
                                                    ].value ?? ""
                                                  }
                                                  onChange={(target: any) => {}}
                                                  fileTypes={
                                                    node.data.node.template[
                                                      templateField
                                                    ].fileTypes
                                                  }
                                                  onFileChange={(
                                                    value: any
                                                  ) => {
                                                    node.data.node.template[
                                                      templateField
                                                    ].file_path = value;
                                                  }}
                                                ></InputFileComponent>
                                              </div>
                                            ) : node.data.node.template[
                                                templateField
                                              ].type === "float" ? (
                                              <div className="mx-auto">
                                                <FloatComponent
                                                  disabled={false}
                                                  editNode={true}
                                                  value={
                                                    !node.data.node.template[
                                                      templateField
                                                    ].value ||
                                                    node.data.node.template[
                                                      templateField
                                                    ].value === ""
                                                      ? ""
                                                      : node.data.node.template[
                                                          templateField
                                                        ].value
                                                  }
                                                  rangeSpec={
                                                    node.data.node.template[
                                                      templateField
                                                    ].rangeSpec
                                                  }
                                                  onChange={(target) => {
                                                    setData((old) => {
                                                      let newInputList =
                                                        cloneDeep(old);
                                                      newInputList![
                                                        i
                                                      ].data.node.template[
                                                        templateField
                                                      ].value = target;
                                                      return newInputList;
                                                    });
                                                    tweaks.buildTweakObject!(
                                                      node["data"]["id"],
                                                      target,
                                                      node.data.node.template[
                                                        templateField
                                                      ]
                                                    );
                                                  }}
                                                />
                                              </div>
                                            ) : node.data.node.template[
                                                templateField
                                              ].type === "str" &&
                                              node.data.node.template[
                                                templateField
                                              ].options ? (
                                              <div className="mx-auto">
                                                <Dropdown
                                                  editNode={true}
                                                  apiModal={true}
                                                  options={
                                                    node.data.node.template[
                                                      templateField
                                                    ].options
                                                  }
                                                  onSelect={(target) => {
                                                    setData((old) => {
                                                      let newInputList =
                                                        cloneDeep(old);
                                                      newInputList![
                                                        i
                                                      ].data.node.template[
                                                        templateField
                                                      ].value = target;
                                                      return newInputList;
                                                    });
                                                    tweaks.buildTweakObject!(
                                                      node["data"]["id"],
                                                      target,
                                                      node.data.node.template[
                                                        templateField
                                                      ]
                                                    );
                                                  }}
                                                  value={
                                                    !node.data.node.template[
                                                      templateField
                                                    ].value ||
                                                    node.data.node.template[
                                                      templateField
                                                    ].value === ""
                                                      ? ""
                                                      : node.data.node.template[
                                                          templateField
                                                        ].value
                                                  }
                                                ></Dropdown>
                                              </div>
                                            ) : node.data.node.template[
                                                templateField
                                              ].type === "int" ? (
                                              <div className="mx-auto">
                                                <IntComponent
                                                  disabled={false}
                                                  editNode={true}
                                                  value={
                                                    !node.data.node.template[
                                                      templateField
                                                    ].value ||
                                                    node.data.node.template[
                                                      templateField
                                                    ].value === ""
                                                      ? ""
                                                      : node.data.node.template[
                                                          templateField
                                                        ].value
                                                  }
                                                  onChange={(target) => {
                                                    setData((old) => {
                                                      let newInputList =
                                                        cloneDeep(old);
                                                      newInputList![
                                                        i
                                                      ].data.node.template[
                                                        templateField
                                                      ].value = target;
                                                      return newInputList;
                                                    });
                                                    tweaks.buildTweakObject!(
                                                      node["data"]["id"],
                                                      target,
                                                      node.data.node.template[
                                                        templateField
                                                      ]
                                                    );
                                                  }}
                                                />
                                              </div>
                                            ) : node.data.node.template[
                                                templateField
                                              ].type === "prompt" ? (
                                              <div className="mx-auto">
                                                <PromptAreaComponent
                                                  readonly={true}
                                                  editNode={true}
                                                  disabled={false}
                                                  value={
                                                    !node.data.node.template[
                                                      templateField
                                                    ].value ||
                                                    node.data.node.template[
                                                      templateField
                                                    ].value === ""
                                                      ? ""
                                                      : node.data.node.template[
                                                          templateField
                                                        ].value
                                                  }
                                                  onChange={(target) => {
                                                    setData((old) => {
                                                      let newInputList =
                                                        cloneDeep(old);
                                                      newInputList![
                                                        i
                                                      ].data.node.template[
                                                        templateField
                                                      ].value = target;
                                                      return newInputList;
                                                    });
                                                    tweaks.buildTweakObject!(
                                                      node["data"]["id"],
                                                      target,
                                                      node.data.node.template[
                                                        templateField
                                                      ]
                                                    );
                                                  }}
                                                />
                                              </div>
                                            ) : node.data.node.template[
                                                templateField
                                              ].type === "code" ? (
                                              <div className="mx-auto">
                                                <CodeAreaComponent
                                                  disabled={false}
                                                  editNode={true}
                                                  readonly={true}
                                                  value={
                                                    !node.data.node.template[
                                                      templateField
                                                    ].value ||
                                                    node.data.node.template[
                                                      templateField
                                                    ].value === ""
                                                      ? ""
                                                      : node.data.node.template[
                                                          templateField
                                                        ].value
                                                  }
                                                  onChange={(target) => {
                                                    setData((old) => {
                                                      let newInputList =
                                                        cloneDeep(old);
                                                      newInputList![
                                                        i
                                                      ].data.node.template[
                                                        templateField
                                                      ].value = target;
                                                      return newInputList;
                                                    });
                                                    tweaks.buildTweakObject!(
                                                      node["data"]["id"],
                                                      target,
                                                      node.data.node.template[
                                                        templateField
                                                      ]
                                                    );
                                                  }}
                                                />
                                              </div>
                                            ) : node.data.node.template[
                                                templateField
                                              ].type === "dict" ? (
                                              <div className="mx-auto overflow-auto custom-scroll">
                                                <KeypairListComponent
                                                  disabled={false}
                                                  editNode={true}
                                                  value={
                                                    node.data.node!.template[
                                                      templateField
                                                    ].value?.length === 0 ||
                                                    !node.data.node!.template[
                                                      templateField
                                                    ].value
                                                      ? [{ "": "" }]
                                                      : convertObjToArray(
                                                          node.data.node!
                                                            .template[
                                                            templateField
                                                          ].value
                                                        )
                                                  }
                                                  duplicateKey={
                                                    errorDuplicateKey
                                                  }
                                                  onChange={(target) => {
                                                    const valueToNumbers =
                                                      convertValuesToNumbers(
                                                        target
                                                      );
                                                    node.data.node!.template[
                                                      templateField
                                                    ].value = valueToNumbers;
                                                    setErrorDuplicateKey(
                                                      hasDuplicateKeys(
                                                        valueToNumbers
                                                      )
                                                    );
                                                    setData((old) => {
                                                      let newInputList =
                                                        cloneDeep(old);
                                                      newInputList![
                                                        i
                                                      ].data.node.template[
                                                        templateField
                                                      ].value = target;
                                                      return newInputList;
                                                    });
                                                    tweaks.buildTweakObject!(
                                                      node["data"]["id"],
                                                      target,
                                                      node.data.node.template[
                                                        templateField
                                                      ]
                                                    );
                                                  }}
                                                />
                                              </div>
                                            ) : node.data.node.template[
                                                templateField
                                              ].type === "NestedDict" ? (
                                              <div className="mx-auto">
                                                <DictComponent
                                                  disabled={false}
                                                  editNode={true}
                                                  value={
                                                    node.data.node!.template[
                                                      templateField
                                                    ].value.toString() === "{}"
                                                      ? {
                                                          yourkey: "value",
                                                        }
                                                      : node.data.node!
                                                          .template[
                                                          templateField
                                                        ].value
                                                  }
                                                  onChange={(target) => {
                                                    setData((old) => {
                                                      let newInputList =
                                                        cloneDeep(old);
                                                      newInputList![
                                                        i
                                                      ].data.node.template[
                                                        templateField
                                                      ].value = target;
                                                      return newInputList;
                                                    });
                                                    tweaks.buildTweakObject!(
                                                      node["data"]["id"],
                                                      target,
                                                      node.data.node.template[
                                                        templateField
                                                      ]
                                                    );
                                                  }}
                                                />
                                              </div>
                                            ) : node.data.node.template[
                                                templateField
                                              ].type === "Any" ? (
                                              "-"
                                            ) : (
                                              <div className="hidden"></div>
                                            )}
                                          </div>
                                        </TableCell>
                                      </TableRow>
                                    );
                                  })}
                              </TableBody>
                            </Table>
                          </div>
                        </AccordionComponent>
                      )}

                      {tweaks?.tweaksList!.current.length === 0 && (
                        <>
                          <div className="pt-3">
                            No tweaks are available for this flow.
                          </div>
                        </>
                      )}
                    </div>
                  ))}
                </div>
              </div>
            </>
          ) : null}
        </TabsContent>
      ))}
    </Tabs>
  );
}<|MERGE_RESOLUTION|>--- conflicted
+++ resolved
@@ -59,13 +59,8 @@
   const globalVariablesEntries = useGlobalVariablesStore(
     (state) => state.globalVariablesEntries
   );
-
-<<<<<<< HEAD
-  const setNodes = useFlowStore((state) => state.setNodes);
   const setNoticeData = useAlertStore((state) => state.setNoticeData);
 
-=======
->>>>>>> ced448c7
   const [errorDuplicateKey, setErrorDuplicateKey] = useState(false);
 
   useEffect(() => {
