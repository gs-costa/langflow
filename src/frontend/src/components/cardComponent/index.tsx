import { useEffect, useState } from "react";
import { getComponent, postLikeComponent } from "../../controllers/API";
import DeleteConfirmationModal from "../../modals/DeleteConfirmationModal";
import IOModal from "../../modals/IOModal";
import useAlertStore from "../../stores/alertStore";
import useFlowStore from "../../stores/flowStore";
import useFlowsManagerStore from "../../stores/flowsManagerStore";
import { useStoreStore } from "../../stores/storeStore";
import { storeComponent } from "../../types/store";
import cloneFLowWithParent from "../../utils/storeUtils";
import { cn } from "../../utils/utils";
import ShadTooltip from "../ShadTooltipComponent";
import IconComponent from "../genericIconComponent";
import { Badge } from "../ui/badge";
import { Button } from "../ui/button";
import {
  Card,
  CardDescription,
  CardFooter,
  CardHeader,
  CardTitle,
} from "../ui/card";
<<<<<<< HEAD
=======
import Loading from "../ui/loading";
>>>>>>> 0cee24df

export default function CollectionCardComponent({
  data,
  authorized = true,
  disabled = false,
  button,
  onClick,
  onDelete,
  playground,
}: {
  data: storeComponent;
  authorized?: boolean;
  disabled?: boolean;
  onClick?: () => void;
  button?: JSX.Element;
  playground?: boolean;
  onDelete?: () => void;
}) {
  const addFlow = useFlowsManagerStore((state) => state.addFlow);
  const setSuccessData = useAlertStore((state) => state.setSuccessData);
  const setErrorData = useAlertStore((state) => state.setErrorData);
  const setValidApiKey = useStoreStore((state) => state.updateValidApiKey);
  const cleanFlowPool = useFlowStore((state) => state.CleanFlowPool);
  const isStore = false;
  const [loading, setLoading] = useState(false);
  const [loadingLike, setLoadingLike] = useState(false);
  const [liked_by_user, setLiked_by_user] = useState(
    data?.liked_by_user ?? false
  );
  const [likes_count, setLikes_count] = useState(data?.liked_by_count ?? 0);
  const [downloads_count, setDownloads_count] = useState(
    data?.downloads_count ?? 0
  );
  const currentFlow = useFlowsManagerStore((state) => state.currentFlow);
  const setCurrentFlow = useFlowsManagerStore((state) => state.setCurrentFlow);
  const getFlowById = useFlowsManagerStore((state) => state.getFlowById);
  const currentFlowId = useFlowsManagerStore((state) => state.currentFlowId);
  const setNodes = useFlowStore((state) => state.setNodes);
  const setEdges = useFlowStore((state) => state.setEdges);
  const [openPlayground, setOpenPlayground] = useState(false);
  const setCurrentFlowId = useFlowsManagerStore(
    (state) => state.setCurrentFlowId
  );
<<<<<<< HEAD
=======
  const [loadingPlayground, setLoadingPlayground] = useState(false);
>>>>>>> 0cee24df

  const name = data.is_component ? "Component" : "Flow";

  async function getFlowData() {
    const res = await getComponent(data.id);
    const newFlow = cloneFLowWithParent(res, res.id, data.is_component, true);
    return newFlow;
  }

  useEffect(() => {
    if (currentFlowId && playground) {
      if (openPlayground) {
        setNodes(currentFlow?.data?.nodes ?? [], true);
        setEdges(currentFlow?.data?.edges ?? [], true);
      } else {
        setNodes([], true);
        setEdges([], true);
        cleanFlowPool();
      }
    }
  }, [openPlayground]);

  useEffect(() => {
    if (data) {
      setLiked_by_user(data?.liked_by_user ?? false);
      setLikes_count(data?.liked_by_count ?? 0);
      setDownloads_count(data?.downloads_count ?? 0);
    }
  }, [data, data.liked_by_count, data.liked_by_user, data.downloads_count]);

  function handleInstall() {
    const temp = downloads_count;
    setDownloads_count((old) => Number(old) + 1);
    setLoading(true);
    getComponent(data.id)
      .then((res) => {
        const newFlow = cloneFLowWithParent(res, res.id, data.is_component);
        addFlow(true, newFlow)
          .then((id) => {
            setSuccessData({
              title: `${name} ${
                isStore ? "Downloaded" : "Installed"
              } Successfully.`,
            });
            setLoading(false);
          })
          .catch((error) => {
            setLoading(false);
            setErrorData({
              title: `Error ${
                isStore ? "downloading" : "installing"
              } the ${name}`,
              list: [error["response"]["data"]["detail"]],
            });
          });
      })
      .catch((err) => {
        setLoading(false);
        setErrorData({
          title: `Error ${isStore ? "downloading" : "installing"} the ${name}`,
          list: [err["response"]["data"]["detail"]],
        });
        setDownloads_count(temp);
      });
  }

  function handleLike() {
    setLoadingLike(true);
    if (liked_by_user !== undefined || liked_by_user !== null) {
      const temp = liked_by_user;
      const tempNum = likes_count;
      setLiked_by_user((prev) => !prev);
      if (!temp) {
        setLikes_count((prev) => Number(prev) + 1);
      } else {
        setLikes_count((prev) => Number(prev) - 1);
      }
      postLikeComponent(data.id)
        .then((response) => {
          setLoadingLike(false);
          setLikes_count(response.data.likes_count);
          setLiked_by_user(response.data.liked_by_user);
        })
        .catch((error) => {
          setLoadingLike(false);
          setLikes_count(tempNum);
          setLiked_by_user(temp);
          if (error.response.status === 403) {
            setValidApiKey(false);
          } else {
            console.error(error);
            setErrorData({
              title: `Error liking ${name}.`,
              list: [error["response"]["data"]["detail"]],
            });
          }
        });
    }
  }

  return (
    <>
      <Card
        className={cn(
          "group relative flex min-h-[11rem] flex-col justify-between overflow-hidden transition-all hover:shadow-md",
          disabled ? "pointer-events-none opacity-50" : "",
          onClick ? "cursor-pointer" : ""
        )}
        onClick={onClick}
      >
        <div>
          <CardHeader>
            <div>
              <CardTitle className="flex w-full items-center justify-between gap-3 text-xl">
                <IconComponent
                  className={cn(
                    "flex-shrink-0",
                    data.is_component
                      ? "mx-0.5 h-6 w-6 text-component-icon"
                      : "h-7 w-7 flex-shrink-0 text-flow-icon"
                  )}
                  name={data.is_component ? "ToyBrick" : "Group"}
                />
                <ShadTooltip content={data.name}>
                  <div className="w-full truncate">{data.name}</div>
                </ShadTooltip>
                {data?.metadata !== undefined && (
                  <div className="flex gap-3">
                    {data.private && (
                      <ShadTooltip content="Private">
                        <span className="flex items-center gap-1.5 text-xs text-muted-foreground">
                          <IconComponent name="Lock" className="h-4 w-4" />
                        </span>
                      </ShadTooltip>
                    )}
                    {!data.is_component && (
                      <ShadTooltip content="Components">
                        <span className="flex items-center gap-1.5 text-xs text-muted-foreground">
                          <IconComponent name="ToyBrick" className="h-4 w-4" />
                          <span data-testid={`total-${data.name}`}>
                            {data?.metadata?.total ?? 0}
                          </span>
                        </span>
                      </ShadTooltip>
                    )}
                    <ShadTooltip content="Likes">
                      <span className="flex items-center gap-1.5 text-xs text-muted-foreground">
                        <IconComponent
                          name="Heart"
                          className={cn("h-4 w-4 ")}
                        />
                        <span data-testid={`likes-${data.name}`}>
                          {likes_count ?? 0}
                        </span>
                      </span>
                    </ShadTooltip>
                    <ShadTooltip content="Downloads">
                      <span className="flex items-center gap-1.5 text-xs text-muted-foreground">
                        <IconComponent
                          name="DownloadCloud"
                          className="h-4 w-4"
                        />
                        <span data-testid={`downloads-${data.name}`}>
                          {downloads_count ?? 0}
                        </span>
                      </span>
                    </ShadTooltip>
                  </div>
                )}

                {onDelete && data?.metadata === undefined && (
                  <DeleteConfirmationModal
                    onConfirm={() => {
                      onDelete();
                    }}
                  >
                    <IconComponent
                      name="Trash2"
                      className="h-5 w-5 text-primary opacity-0 transition-all hover:text-destructive group-hover:opacity-100"
                    />
                  </DeleteConfirmationModal>
                )}
              </CardTitle>
            </div>
            <div className="flex gap-2">
              {data.user_created && data.user_created.username && (
                <span className="text-sm text-primary">
                  by <b>{data.user_created.username}</b>
                  {data.last_tested_version && (
                    <>
                      {" "}
                      |{" "}
                      <span className="text-xs">
                        {" "}
                        ⛓︎ v{data.last_tested_version}
                      </span>
                    </>
                  )}
                </span>
              )}
              <div className="flex w-full flex-1 flex-wrap gap-2">
                {data.tags &&
                  data.tags.length > 0 &&
                  data.tags.map((tag, index) => (
                    <Badge
                      key={index}
                      variant="outline"
                      size="xq"
                      className="text-muted-foreground"
                    >
                      {tag.name}
                    </Badge>
                  ))}
              </div>
            </div>

            <CardDescription className="pb-2 pt-2">
              <div className="truncate-doubleline">{data.description}</div>
            </CardDescription>
          </CardHeader>
        </div>

        <CardFooter>
          <div className="flex w-full items-center justify-between gap-2">
            <div className="flex w-full flex-wrap items-end justify-between gap-2">
              {playground && data?.metadata !== undefined ? (
                <Button
                  disabled={loadingPlayground}
                  key={data.id}
                  tabIndex={-1}
                  variant="outline"
                  size="sm"
                  className="gap-2 whitespace-nowrap"
                  data-testid={"playground-flow-button-" + data.id}
                  onClick={(e) => {
                    e.preventDefault();
                    e.stopPropagation();
                    setLoadingPlayground(true);
                    if (getFlowById(data.id)) {
                      setCurrentFlowId(data.id);
                      setOpenPlayground(true);
                      setLoadingPlayground(false);
                    } else {
                      getFlowData().then((res) => {
                        setCurrentFlow(res);
                        setOpenPlayground(true);
                        setLoadingPlayground(false);
                      });
                    }
                  }}
                >
                  {!loadingPlayground ? (
                    <IconComponent
                      name="BotMessageSquareIcon"
                      className="h-4 w-4 select-none"
                    />
                  ) : (
                    <Loading className="h-4 w-4 text-medium-indigo" />
                  )}
                  Playground
                </Button>
              ) : (
                <div></div>
              )}
              {data.liked_by_count != undefined && (
                <div className="flex gap-0.5">
                  {onDelete && data?.metadata !== undefined ? (
                    <ShadTooltip
                      content={
                        authorized ? "Delete" : "Please review your API key."
                      }
                    >
                      <DeleteConfirmationModal
                        onConfirm={() => {
                          onDelete();
                        }}
                      >
                        <Button
                          variant="ghost"
                          size="icon"
                          className={
                            "whitespace-nowrap" +
                            (!authorized ? " cursor-not-allowed" : "")
                          }
                        >
                          <IconComponent
                            name="Trash2"
                            className={cn(
                              "h-5 w-5",
                              !authorized ? " text-ring" : ""
                            )}
                          />
                        </Button>
                      </DeleteConfirmationModal>
                    </ShadTooltip>
                  ) : (
                    <ShadTooltip
                      content={
                        authorized ? "Like" : "Please review your API key."
                      }
                    >
                      <Button
                        disabled={loadingLike}
                        variant="ghost"
                        size="icon"
                        className={
                          "whitespace-nowrap" +
                          (!authorized ? " cursor-not-allowed" : "")
                        }
                        onClick={() => {
                          if (!authorized) {
                            return;
                          }
                          handleLike();
                        }}
                        data-testid={`like-${data.name}`}
                      >
                        <IconComponent
                          name="Heart"
                          className={cn(
                            "h-5 w-5",
                            liked_by_user
                              ? "fill-destructive stroke-destructive"
                              : "",
                            !authorized ? " text-ring" : ""
                          )}
                        />
                      </Button>
                    </ShadTooltip>
                  )}
                  <ShadTooltip
                    content={
                      authorized
                        ? isStore
                          ? "Download"
                          : "Install Locally"
                        : "Please review your API key."
                    }
                  >
                    <Button
                      disabled={loading}
                      variant="ghost"
                      size="icon"
                      className={
                        "whitespace-nowrap" +
                        (!authorized ? " cursor-not-allowed" : "") +
                        (!loading ? " p-0.5" : "")
                      }
                      onClick={() => {
                        if (loading || !authorized) {
                          return;
                        }
                        handleInstall();
                      }}
                      data-testid={`install-${data.name}`}
                    >
                      <IconComponent
                        name={
                          loading ? "Loader2" : isStore ? "Download" : "Plus"
                        }
                        className={cn(
                          loading ? "h-5 w-5 animate-spin" : "h-5 w-5",
                          !authorized ? " text-ring" : ""
                        )}
                      />
                    </Button>
                  </ShadTooltip>
                </div>
              )}
              {button && button}
              {playground && data?.metadata === undefined && (
                <Button
                  disabled={loadingPlayground}
                  key={data.id}
                  tabIndex={-1}
                  variant="outline"
                  size="sm"
                  className="gap-2 whitespace-nowrap"
                  data-testid={"playground-flow-button-" + data.id}
                  onClick={(e) => {
                    e.preventDefault();
                    e.stopPropagation();
                    setLoadingPlayground(true);
                    if (getFlowById(data.id)) {
                      setCurrentFlowId(data.id);
                      setOpenPlayground(true);
                      setLoadingPlayground(false);
                    } else {
                      getFlowData().then((res) => {
                        setCurrentFlow(res);
                        setOpenPlayground(true);
                        setLoadingPlayground(false);
                      });
                    }
                  }}
                >
                  {!loadingPlayground ? (
                    <IconComponent
                      name="BotMessageSquareIcon"
                      className="h-4 w-4 select-none"
                    />
<<<<<<< HEAD
                  </Button>
                </ShadTooltip>
              </div>
            )}
            {button && button}
            {playground && (
              <Button
                tabIndex={-1}
                variant="outline"
                size="sm"
                className="whitespace-nowrap "
                data-testid={"playground-flow-button-" + data.id}
                onClick={() => {
                  setCurrentFlowId(data.id);
                  setOpenPlayground(true);
                }}
              >
                <IconComponent
                  name="ExternalLink"
                  className="main-page-nav-button select-none"
                />
                Playground
                {openPlayground && (
                  <IOModal open={openPlayground} setOpen={setOpenPlayground}>
                    <></>
                  </IOModal>
                )}
              </Button>
            )}
          </div>
        </div>
      </CardFooter>
    </Card>
=======
                  ) : (
                    <Loading className="h-4 w-4 text-medium-indigo" />
                  )}
                  Playground
                </Button>
              )}
            </div>
          </div>
        </CardFooter>
      </Card>
      {openPlayground && (
        <IOModal
          cleanOnClose={true}
          open={openPlayground}
          setOpen={setOpenPlayground}
        >
          <></>
        </IOModal>
      )}
    </>
>>>>>>> 0cee24df
  );
}<|MERGE_RESOLUTION|>--- conflicted
+++ resolved
@@ -20,10 +20,7 @@
   CardHeader,
   CardTitle,
 } from "../ui/card";
-<<<<<<< HEAD
-=======
 import Loading from "../ui/loading";
->>>>>>> 0cee24df
 
 export default function CollectionCardComponent({
   data,
@@ -67,10 +64,7 @@
   const setCurrentFlowId = useFlowsManagerStore(
     (state) => state.setCurrentFlowId
   );
-<<<<<<< HEAD
-=======
   const [loadingPlayground, setLoadingPlayground] = useState(false);
->>>>>>> 0cee24df
 
   const name = data.is_component ? "Component" : "Flow";
 
@@ -472,41 +466,6 @@
                       name="BotMessageSquareIcon"
                       className="h-4 w-4 select-none"
                     />
-<<<<<<< HEAD
-                  </Button>
-                </ShadTooltip>
-              </div>
-            )}
-            {button && button}
-            {playground && (
-              <Button
-                tabIndex={-1}
-                variant="outline"
-                size="sm"
-                className="whitespace-nowrap "
-                data-testid={"playground-flow-button-" + data.id}
-                onClick={() => {
-                  setCurrentFlowId(data.id);
-                  setOpenPlayground(true);
-                }}
-              >
-                <IconComponent
-                  name="ExternalLink"
-                  className="main-page-nav-button select-none"
-                />
-                Playground
-                {openPlayground && (
-                  <IOModal open={openPlayground} setOpen={setOpenPlayground}>
-                    <></>
-                  </IOModal>
-                )}
-              </Button>
-            )}
-          </div>
-        </div>
-      </CardFooter>
-    </Card>
-=======
                   ) : (
                     <Loading className="h-4 w-4 text-medium-indigo" />
                   )}
@@ -527,6 +486,5 @@
         </IOModal>
       )}
     </>
->>>>>>> 0cee24df
   );
 }